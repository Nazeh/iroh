--- conflicted
+++ resolved
@@ -335,22 +335,10 @@
     }
     let provider = builder.spawn()?;
 
-<<<<<<< HEAD
     println!("Listening address: {}", provider.listen_addr());
-    out_writer
-        .println(format!("PeerID: {}", provider.peer_id()))
-        .await;
-    out_writer
-        .println(format!("Auth token: {}", provider.auth_token()))
-        .await;
-    out_writer
-        .println(format!("All-in-one ticket: {}", provider.ticket(hash)))
-        .await;
-=======
     println!("PeerID: {}", provider.peer_id());
     println!("Auth token: {}", provider.auth_token());
     println!("All-in-one ticket: {}", provider.ticket(hash));
->>>>>>> a0b7c26e
     provider.await?;
 
     // Drop tempath to signal it can be destroyed
